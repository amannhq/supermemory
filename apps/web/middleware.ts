import { getSessionCookie } from "better-auth/cookies"
import { NextResponse } from "next/server"

export default async function proxy(request: Request) {
	console.debug("[PROXY] === PROXY START ===")
	const url = new URL(request.url)
<<<<<<< HEAD
	console.debug("[MIDDLEWARE] Path:", url.pathname)
	console.debug("[MIDDLEWARE] Method:", request.method)
=======
	console.debug("[PROXY] Path:", url.pathname)
	console.debug("[PROXY] Method:", request.method)

>>>>>>> d8e7c381
	const sessionCookie = getSessionCookie(request)
	console.debug("[PROXY] Session cookie exists:", !!sessionCookie)

	// Always allow access to login and waitlist pages
	const publicPaths = ["/login"]
	if (publicPaths.includes(url.pathname)) {
		console.debug("[PROXY] Public path, allowing access")
		return NextResponse.next()
	}

	// If no session cookie and not on a public path, redirect to login
	if (!sessionCookie) {
		console.debug(
			"[PROXY] No session cookie and not on public path, redirecting to /login",
		)
		const url = new URL("/login", request.url)
		url.searchParams.set("redirect", request.url)
		return NextResponse.redirect(url)
	}

	// TEMPORARILY DISABLED: Waitlist check
	// if (url.pathname !== "/waitlist") {
	// 	const response = await $fetch("@get/waitlist/status", {
	// 		headers: {
	// 			Authorization: `Bearer ${sessionCookie}`,
	// 		},

	// 	console.debug("[PROXY] Waitlist status:", response.data);
	// 	if (response.data && !response.data.accessGranted) {
	// 		return NextResponse.redirect(new URL("/waitlist", request.url));
	// 	}
	// }

	console.debug("[PROXY] Passing through to next handler")
	console.debug("[PROXY] === PROXY END ===")
	const response = NextResponse.next()
	response.cookies.set({
		name: "last-site-visited",
		value: "https://app.supermemory.ai",
		domain: "supermemory.ai",
	})
	return response
}

export const config = {
	matcher: [
		"/((?!_next/static|_next/image|images|icon.png|monitoring|opengraph-image.png|ingest|api|login|api/emails).*)",
	],
}<|MERGE_RESOLUTION|>--- conflicted
+++ resolved
@@ -4,14 +4,10 @@
 export default async function proxy(request: Request) {
 	console.debug("[PROXY] === PROXY START ===")
 	const url = new URL(request.url)
-<<<<<<< HEAD
-	console.debug("[MIDDLEWARE] Path:", url.pathname)
-	console.debug("[MIDDLEWARE] Method:", request.method)
-=======
+  
 	console.debug("[PROXY] Path:", url.pathname)
 	console.debug("[PROXY] Method:", request.method)
 
->>>>>>> d8e7c381
 	const sessionCookie = getSessionCookie(request)
 	console.debug("[PROXY] Session cookie exists:", !!sessionCookie)
 
