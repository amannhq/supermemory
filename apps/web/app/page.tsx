"use client";

import { useIsMobile } from "@hooks/use-mobile";
import { useAuth } from "@lib/auth-context";
import { $fetch } from "@repo/lib/api";
import { MemoryGraph } from "@repo/ui/memory-graph";
import type { DocumentsWithMemoriesResponseSchema } from "@repo/validation/api";
import { useInfiniteQuery, useQuery } from "@tanstack/react-query";
import { Logo, LogoFull } from "@ui/assets/Logo";
import { Button } from "@ui/components/button";
import { GlassMenuEffect } from "@ui/other/glass-effect";
import {
	Gift,
	LayoutGrid,
	List,
	LoaderIcon,
	MessageSquare,
	Unplug,
} from "lucide-react";
import { AnimatePresence, motion } from "motion/react";
import Link from "next/link";
import { useRouter } from "next/navigation";
import { useCallback, useEffect, useMemo, useState } from "react";
import type { z } from "zod";
import { ConnectAIModal } from "@/components/connect-ai-modal";
import { InstallPrompt } from "@/components/install-prompt";
import { MemoryListView } from "@/components/memory-list-view";
import Menu from "@/components/menu";
import { ProjectSelector } from "@/components/project-selector";
import { ReferralUpgradeModal } from "@/components/referral-upgrade-modal";
import type { TourStep } from "@/components/tour";
import { TourAlertDialog, useTour } from "@/components/tour";
import { AddMemoryView } from "@/components/views/add-memory";
import { ChatRewrite } from "@/components/views/chat";
import { TOUR_STEP_IDS, TOUR_STORAGE_KEY } from "@/lib/tour-constants";
import { useViewMode } from "@/lib/view-mode-context";
import { useChatOpen, useProject } from "@/stores";
import { useGraphHighlights } from "@/stores/highlights";

type DocumentsResponse = z.infer<typeof DocumentsWithMemoriesResponseSchema>;
type DocumentWithMemories = DocumentsResponse["documents"][0];

const MemoryGraphPage = () => {
	const { documentIds: allHighlightDocumentIds } = useGraphHighlights();
	const isMobile = useIsMobile();
	const { viewMode, setViewMode, isInitialized } = useViewMode();
	const { selectedProject } = useProject();
	const { setSteps, isTourCompleted } = useTour();
	const { isOpen, setIsOpen } = useChatOpen();
	const [injectedDocs, setInjectedDocs] = useState<DocumentWithMemories[]>([]);
	const [showAddMemoryView, setShowAddMemoryView] = useState(false);
	const [showReferralModal, setShowReferralModal] = useState(false);

	// Fetch projects meta to detect experimental flag
	const { data: projectsMeta = [] } = useQuery({
		queryKey: ["projects"],
		queryFn: async () => {
			const response = await $fetch("@get/projects");
			return response.data?.projects ?? [];
		},
		staleTime: 5 * 60 * 1000,
	});

	const isCurrentProjectExperimental = !!projectsMeta.find(
		(p: any) => p.containerTag === selectedProject,
	)?.isExperimental;

	// Tour state
	const [showTourDialog, setShowTourDialog] = useState(false);

	// Define tour steps with useMemo to prevent recreation
	const tourSteps: TourStep[] = useMemo(() => {
		return [
			{
				content: (
					<div>
						<h3 className="font-semibold text-lg mb-2 text-white">
							Memories Overview
						</h3>
						<p className="text-gray-200">
							This is your memory graph. Each node represents a memory, and
							connections show relationships between them.
						</p>
					</div>
				),
				selectorId: TOUR_STEP_IDS.MEMORY_GRAPH,
				position: "center",
			},
			{
				content: (
					<div>
						<h3 className="font-semibold text-lg mb-2 text-white">
							Add Memories
						</h3>
						<p className="text-gray-200">
							Click here to add new memories to your knowledge base. You can add
							text, links, or connect external sources.
						</p>
					</div>
				),
				selectorId: TOUR_STEP_IDS.MENU_ADD_MEMORY,
				position: "right",
			},
			{
				content: (
					<div>
						<h3 className="font-semibold text-lg mb-2 text-white">
							Connections
						</h3>
						<p className="text-gray-200">
							Connect your external accounts like Google Drive, Notion, or
							OneDrive to automatically sync and organize your content.
						</p>
					</div>
				),
				selectorId: TOUR_STEP_IDS.MENU_CONNECTIONS,
				position: "right",
			},
			{
				content: (
					<div>
						<h3 className="font-semibold text-lg mb-2 text-white">Projects</h3>
						<p className="text-gray-200">
							Organize your memories into projects. Switch between different
							contexts easily.
						</p>
					</div>
				),
				selectorId: TOUR_STEP_IDS.MENU_PROJECTS,
				position: "right",
			},
			{
				content: (
					<div>
						<h3 className="font-semibold text-lg mb-2 text-white">
							MCP Servers
						</h3>
						<p className="text-gray-200">
							Access Model Context Protocol servers to give AI tools access to
							your memories securely.
						</p>
					</div>
				),
				selectorId: TOUR_STEP_IDS.MENU_MCP,
				position: "right",
			},
			{
				content: (
					<div>
						<h3 className="font-semibold text-lg mb-2 text-white">Billing</h3>
						<p className="text-gray-200">
							Manage your subscription and billing information.
						</p>
					</div>
				),
				selectorId: TOUR_STEP_IDS.MENU_BILLING,
				position: "right",
			},
			{
				content: (
					<div>
						<h3 className="font-semibold text-lg mb-2 text-white">
							View Toggle
						</h3>
						<p className="text-gray-200">
							Switch between graph view and list view to see your memories in
							different ways.
						</p>
					</div>
				),
				selectorId: TOUR_STEP_IDS.VIEW_TOGGLE,
				position: "left",
			},
			{
				content: (
					<div>
						<h3 className="font-semibold text-lg mb-2 text-white">Legend</h3>
						<p className="text-gray-200">
							Understand the different types of nodes and connections in your
							memory graph.
						</p>
					</div>
				),
				selectorId: TOUR_STEP_IDS.LEGEND,
				position: "left",
			},
			{
				content: (
					<div>
						<h3 className="font-semibold text-lg mb-2 text-white">
							Chat Assistant
						</h3>
						<p className="text-gray-200">
							Ask questions or add new memories using our AI-powered chat
							interface.
						</p>
					</div>
				),
				selectorId: TOUR_STEP_IDS.FLOATING_CHAT,
				position: "left",
			},
		];
	}, []);

	// Check if tour has been completed before
	useEffect(() => {
		const hasCompletedTour = localStorage.getItem(TOUR_STORAGE_KEY) === "true";
		if (!hasCompletedTour && !isTourCompleted) {
			const timer = setTimeout(() => {
				setShowTourDialog(true);
			}, 1000); // Show after 1 second
			return () => clearTimeout(timer);
		}
	}, [isTourCompleted]);

	// Set up tour steps
	useEffect(() => {
		setSteps(tourSteps);
	}, [setSteps, tourSteps]);

	// Save tour completion to localStorage
	useEffect(() => {
		if (isTourCompleted) {
			localStorage.setItem(TOUR_STORAGE_KEY, "true");
		}
	}, [isTourCompleted]);

	// Progressive loading via useInfiniteQuery
	const IS_DEV = process.env.NODE_ENV === "development";
	const PAGE_SIZE = IS_DEV ? 100 : 100;
	const MAX_TOTAL = 1000;

	const {
		data,
		error,
		isPending,
		isFetchingNextPage,
		hasNextPage,
		fetchNextPage,
	} = useInfiniteQuery<DocumentsResponse, Error>({
		queryKey: ["documents-with-memories", selectedProject],
		initialPageParam: 1,
		queryFn: async ({ pageParam }) => {
			const response = await $fetch("@post/memories/documents", {
				body: {
					page: pageParam as number,
					limit: (pageParam as number) === 1 ? (IS_DEV ? 500 : 500) : PAGE_SIZE,
					sort: "createdAt",
					order: "desc",
					containerTags: selectedProject ? [selectedProject] : undefined,
				},
				disableValidation: true,
			});

			if (response.error) {
				throw new Error(response.error?.message || "Failed to fetch documents");
			}

			return response.data;
		},
		getNextPageParam: (lastPage, allPages) => {
			const loaded = allPages.reduce(
				(acc, p) => acc + (p.documents?.length ?? 0),
				0,
			);
			if (loaded >= MAX_TOTAL) return undefined;

			const { currentPage, totalPages } = lastPage.pagination;
			if (currentPage < totalPages) {
				return currentPage + 1;
			}
			return undefined;
		},
		staleTime: 5 * 60 * 1000,
	});

	const baseDocuments = useMemo(() => {
		return (
			data?.pages.flatMap((p: DocumentsResponse) => p.documents ?? []) ?? []
		);
	}, [data]);

	const allDocuments = useMemo(() => {
		if (injectedDocs.length === 0) return baseDocuments;
		const byId = new Map<string, DocumentWithMemories>();
		for (const d of injectedDocs) byId.set(d.id, d);
		for (const d of baseDocuments) if (!byId.has(d.id)) byId.set(d.id, d);
		return Array.from(byId.values());
	}, [baseDocuments, injectedDocs]);

	const totalLoaded = allDocuments.length;
	const hasMore = hasNextPage;
	const isLoadingMore = isFetchingNextPage;

	const loadMoreDocuments = useCallback(async (): Promise<void> => {
		if (hasNextPage && !isFetchingNextPage) {
			await fetchNextPage();
			return;
		}
		return;
	}, [hasNextPage, isFetchingNextPage, fetchNextPage]);

	// Reset injected docs when project changes
	useEffect(() => {
		setInjectedDocs([]);
	}, [selectedProject]);

	// Surgical fetch of missing highlighted documents (customId-based IDs from search)
	useEffect(() => {
		if (!isOpen) return;
		if (!allHighlightDocumentIds || allHighlightDocumentIds.length === 0)
			return;
		const present = new Set<string>();
		for (const d of [...baseDocuments, ...injectedDocs]) {
			if (d.id) present.add(d.id);
			if ((d as any).customId) present.add((d as any).customId as string);
		}
		const missing = allHighlightDocumentIds.filter(
			(id: string) => !present.has(id),
		);
		if (missing.length === 0) return;
		let cancelled = false;
		const run = async () => {
			try {
				const resp = await $fetch("@post/memories/documents/by-ids", {
					body: {
						ids: missing,
						by: "customId",
						containerTags: selectedProject ? [selectedProject] : undefined,
					},
					disableValidation: true,
				});
				if (cancelled || (resp as any)?.error) return;
				const extraDocs = (resp as any)?.data?.documents as
					| DocumentWithMemories[]
					| undefined;
				if (!extraDocs || extraDocs.length === 0) return;
				setInjectedDocs((prev) => {
					const seen = new Set<string>([
						...prev.map((d) => d.id),
						...baseDocuments.map((d) => d.id),
					]);
					const merged = [...prev];
					for (const doc of extraDocs) {
						if (!seen.has(doc.id)) {
							merged.push(doc);
							seen.add(doc.id);
						}
					}
					return merged;
				});
			} catch {}
		};
		void run();
		return () => {
			cancelled = true;
		};
	}, [
		isOpen,
		allHighlightDocumentIds.join("|"),
		baseDocuments,
		injectedDocs,
		selectedProject,
		$fetch,
	]);

	// Handle view mode change
	const handleViewModeChange = useCallback(
		(mode: "graph" | "list") => {
			setViewMode(mode);
		},
		[setViewMode],
	);

	// Prevent body scrolling
	useEffect(() => {
		document.body.style.overflow = "hidden";
		document.body.style.height = "100vh";
		document.documentElement.style.overflow = "hidden";
		document.documentElement.style.height = "100vh";

		return () => {
			document.body.style.overflow = "";
			document.body.style.height = "";
			document.documentElement.style.overflow = "";
			document.documentElement.style.height = "";
		};
	}, []);

	return (
		<div className="relative h-screen bg-[#0f1419] overflow-hidden touch-none">
			{/* Main content area */}
			<motion.div
				animate={{
					marginRight: isOpen && !isMobile ? 600 : 0,
				}}
				className="h-full relative"
				transition={{
					duration: 0.2,
					ease: [0.4, 0, 0.2, 1], // Material Design easing - snappy but smooth
				}}
			>
				<motion.div
					animate={{ opacity: 1, y: 0 }}
					className="absolute md:top-4 md:right-4 md:bottom-auto md:left-auto bottom-8 left-6 z-20 rounded-xl overflow-hidden"
					id={TOUR_STEP_IDS.VIEW_TOGGLE}
					initial={{ opacity: 0, y: -20 }}
					transition={{ type: "spring", stiffness: 300, damping: 25 }}
				>
					<GlassMenuEffect rounded="rounded-xl" />
					<div className="relative z-10 p-2 flex gap-1">
						<motion.button
							animate={{
								color: viewMode === "graph" ? "#93c5fd" : "#cbd5e1",
							}}
							className="relative h-8 px-3 flex items-center gap-2 text-sm font-medium rounded-md transition-colors"
							onClick={() => handleViewModeChange("graph")}
							transition={{ duration: 0.2 }}
							whileHover={{ scale: 1.02 }}
							whileTap={{ scale: 0.98 }}
						>
							{viewMode === "graph" && (
								<motion.div
									className="absolute inset-0 bg-blue-500/20 rounded-md"
									layoutId="activeBackground"
									transition={{
										type: "spring",
										stiffness: 400,
										damping: 30,
									}}
								/>
							)}
							<span className="relative z-10 flex items-center gap-2">
								<LayoutGrid className="w-4 h-4" />
								<span className="hidden md:inline">Graph</span>
							</span>
						</motion.button>

						<motion.button
							animate={{
								color: viewMode === "list" ? "#93c5fd" : "#cbd5e1",
							}}
							className="relative h-8 px-3 flex items-center gap-2 text-sm font-medium rounded-md transition-colors"
							onClick={() => handleViewModeChange("list")}
							transition={{ duration: 0.2 }}
							whileHover={{ scale: 1.02 }}
							whileTap={{ scale: 0.98 }}
						>
							{viewMode === "list" && (
								<motion.div
									className="absolute inset-0 bg-blue-500/20 rounded-md"
									layoutId="activeBackground"
									transition={{
										type: "spring",
										stiffness: 400,
										damping: 30,
									}}
								/>
							)}
							<span className="relative z-10 flex items-center gap-2">
								<List className="w-4 h-4" />
								<span className="hidden md:inline">List</span>
							</span>
						</motion.button>
					</div>
				</motion.div>

				{/* Animated content switching */}
				<AnimatePresence mode="wait">
					{viewMode === "graph" ? (
						<motion.div
							animate={{ opacity: 1, scale: 1 }}
							className="absolute inset-0"
							exit={{ opacity: 0, scale: 0.95 }}
							id={TOUR_STEP_IDS.MEMORY_GRAPH}
							initial={{ opacity: 0, scale: 0.95 }}
							key="graph"
							transition={{
								type: "spring",
								stiffness: 500,
								damping: 30,
							}}
						>
							<MemoryGraph
								autoLoadOnViewport={false}
								documents={allDocuments}
								error={error}
								hasMore={hasMore}
								highlightDocumentIds={allHighlightDocumentIds}
								highlightsVisible={isOpen}
								isExperimental={isCurrentProjectExperimental}
								isLoading={isPending}
								isLoadingMore={isLoadingMore}
								legendId={TOUR_STEP_IDS.LEGEND}
								loadMoreDocuments={loadMoreDocuments}
								occludedRightPx={isOpen && !isMobile ? 600 : 0}
								showSpacesSelector={false}
								totalLoaded={totalLoaded}
								variant="consumer"
							>
								<div className="absolute inset-0 flex items-center justify-center">
									<div className="rounded-xl overflow-hidden">
										<div className="relative z-10 text-slate-200 px-6 py-4 text-center">
											<p className="text-lg font-medium mb-2">
												No Memories to Visualize
											</p>
											<button
												className="text-sm text-blue-400 hover:text-blue-300 transition-colors cursor-pointer underline"
												onClick={() => setShowAddMemoryView(true)}
												type="button"
											>
												Create one?
											</button>
										</div>
									</div>
								</div>
							</MemoryGraph>
						</motion.div>
					) : (
						<motion.div
							animate={{ opacity: 1, scale: 1 }}
							className="absolute inset-0 md:ml-18"
							exit={{ opacity: 0, scale: 0.95 }}
							id={TOUR_STEP_IDS.MEMORY_LIST}
							initial={{ opacity: 0, scale: 0.95 }}
							key="list"
							transition={{
								type: "spring",
								stiffness: 500,
								damping: 30,
							}}
						>
							<MemoryListView
								documents={allDocuments}
								error={error}
								hasMore={hasMore}
								isLoading={isPending}
								isLoadingMore={isLoadingMore}
								loadMoreDocuments={loadMoreDocuments}
								totalLoaded={totalLoaded}
							>
								<div className="absolute inset-0 flex items-center justify-center">
									<div className="rounded-xl overflow-hidden">
										<div className="relative z-10 text-slate-200 px-6 py-4 text-center">
											<p className="text-lg font-medium mb-2">
												No Memories to Visualize
											</p>
											<button
												className="text-sm text-blue-400 hover:text-blue-300 transition-colors cursor-pointer underline"
												onClick={() => setShowAddMemoryView(true)}
												type="button"
											>
												Create one?
											</button>
										</div>
									</div>
								</div>
							</MemoryListView>
						</motion.div>
					)}
				</AnimatePresence>

				{/* Top Bar */}
				<div className="absolute top-2 left-0 right-0 z-10 p-4 flex items-center justify-between">
					<div className="flex items-center gap-3 justify-between w-full md:w-fit md:justify-start">
						<Link
							className="pointer-events-auto"
							href="https://supermemory.ai"
							rel="noopener noreferrer"
							target="_blank"
						>
							<LogoFull
								className="h-8 hidden md:block"
								id={TOUR_STEP_IDS.LOGO}
							/>
							<Logo className="h-8 md:hidden" id={TOUR_STEP_IDS.LOGO} />
						</Link>

						<div className="hidden sm:block">
							<ProjectSelector />
						</div>

						<ConnectAIModal>
							<Button
								className="bg-white/5 hover:bg-white/10 border-white/20 text-white hover:text-white px-2 sm:px-3"
								size="sm"
								variant="outline"
							>
								<Unplug className="h-4 w-4" />
								<span className="hidden sm:inline ml-2">
									Connect to your AI
								</span>
								<span className="sm:hidden ml-1">Connect AI</span>
							</Button>
						</ConnectAIModal>
					</div>

					<div>
						<Menu />
					</div>
				</div>

				{/* Floating Open Chat Button */}
				{!isOpen && !isMobile && (
					<motion.div
						animate={{ opacity: 1, scale: 1 }}
						className="fixed bottom-6 right-6 z-50"
						initial={{ opacity: 0, scale: 0.8 }}
						transition={{
							type: "spring",
							stiffness: 300,
							damping: 25,
						}}
					>
						<Button
							className="px-4 bg-white hover:bg-white/80 text-[#001A39] shadow-lg hover:shadow-xl transition-all duration-200 rounded-full flex items-center gap-2 cursor-pointer"
							onClick={() => setIsOpen(true)}
							size="lg"
						>
							<MessageSquare className="h-5 w-5" />
							<span className="font-medium">Open Chat</span>
						</Button>
					</motion.div>
				)}
			</motion.div>

			{/* Chat panel - positioned absolutely */}
			<motion.div
				className="fixed top-0 right-0 h-full z-50 md:z-auto"
				id={TOUR_STEP_IDS.FLOATING_CHAT}
				style={{
					width: isOpen ? (isMobile ? "100vw" : "600px") : 0,
					pointerEvents: isOpen ? "auto" : "none",
				}}
			>
				<motion.div
					animate={{ x: isOpen ? 0 : isMobile ? "100%" : 600 }}
					className="absolute inset-0"
					exit={{ x: isMobile ? "100%" : 600 }}
					initial={{ x: isMobile ? "100%" : 600 }}
					key="chat"
					transition={{
						type: "spring",
						stiffness: 500,
						damping: 40,
					}}
				>
					<ChatRewrite />
				</motion.div>
			</motion.div>

			{showAddMemoryView && (
				<AddMemoryView
					initialTab="note"
					onClose={() => setShowAddMemoryView(false)}
				/>
			)}

			{/* Tour Alert Dialog */}
			<TourAlertDialog onOpenChange={setShowTourDialog} open={showTourDialog} />

			{/* Referral/Upgrade Modal */}
			<ReferralUpgradeModal
				isOpen={showReferralModal}
				onClose={() => setShowReferralModal(false)}
			/>
		</div>
	);
};

// Wrapper component to handle auth and waitlist checks
export default function Page() {
	const router = useRouter();
	const { user } = useAuth();

<<<<<<< HEAD
	// Check waitlist status
	const {
		data: waitlistStatus,
		isLoading: isCheckingWaitlist,
	} = useQuery({
=======
	const { data: waitlistStatus, isLoading: isCheckingWaitlist } = useQuery({
>>>>>>> 12223f6f
		queryKey: ["waitlist-status", user?.id],
		queryFn: async () => {
			try {
				const response = await $fetch("@get/waitlist/status");
				return response.data;
			} catch (error) {
				console.error("Error checking waitlist status:", error);
				// Return null to indicate error, will handle in useEffect
				return null;
			}
		},
		enabled: !!user && !user.isAnonymous,
		staleTime: 5 * 60 * 1000, // 5 minutes
		retry: 1, // Only retry once on failure
	});

	useEffect(() => {
		// save the token for chrome extension
		const url = new URL(window.location.href);
		const rawToken = url.searchParams.get("token");

		if (rawToken) {
			const encodedToken = encodeURIComponent(rawToken);
			window.postMessage({ token: encodedToken }, "*");
			url.searchParams.delete("token");
			window.history.replaceState({}, "", url.toString());
		}
	}, []);

	useEffect(() => {
		if (waitlistStatus && !waitlistStatus.accessGranted) {
			router.push("/waitlist");
		}
	}, [waitlistStatus, router]);

	// Show loading state while checking authentication and waitlist status
	if (!user || isCheckingWaitlist) {
		return (
			<div className="min-h-screen flex items-center justify-center bg-[#0f1419]">
				<div className="flex flex-col items-center gap-4">
					<LoaderIcon className="w-8 h-8 text-orange-500 animate-spin" />
					<p className="text-white/60">Loading...</p>
				</div>
			</div>
		);
	}

	// If we have a user and they have access, show the main component
	return (
		<>
			<MemoryGraphPage />
			<InstallPrompt />
		</>
	);
}<|MERGE_RESOLUTION|>--- conflicted
+++ resolved
@@ -673,15 +673,7 @@
 	const router = useRouter();
 	const { user } = useAuth();
 
-<<<<<<< HEAD
-	// Check waitlist status
-	const {
-		data: waitlistStatus,
-		isLoading: isCheckingWaitlist,
-	} = useQuery({
-=======
 	const { data: waitlistStatus, isLoading: isCheckingWaitlist } = useQuery({
->>>>>>> 12223f6f
 		queryKey: ["waitlist-status", user?.id],
 		queryFn: async () => {
 			try {
