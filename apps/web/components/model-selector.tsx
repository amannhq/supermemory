"use client"

import { useState } from "react"
import { Button } from "@repo/ui/components/button"
import { ChevronDown } from "lucide-react"
import { motion } from "motion/react"

const models = [
	{
		id: "gpt-5",
		name: "GPT 5",
		description: "OpenAI's latest model",
	},
	{
		id: "claude-sonnet-4.5",
		name: "Claude Sonnet 4.5",
		description: "Anthropic's advanced model",
	},
	{
		id: "gemini-2.5-pro",
		name: "Gemini 2.5 Pro",
		description: "Google's most capable model",
	},
] as const

type ModelId = (typeof models)[number]["id"]

interface ModelSelectorProps {
	selectedModel?: ModelId
	onModelChange?: (modelId: ModelId) => void
	disabled?: boolean
}

export function ModelSelector({
	selectedModel = "gemini-2.5-pro",
	onModelChange,
	disabled = false,
}: ModelSelectorProps) {
	const [isOpen, setIsOpen] = useState(false)

	const currentModel = models.find((m) => m.id === selectedModel) || models[0]

	const handleModelSelect = (modelId: ModelId) => {
		onModelChange?.(modelId)
		setIsOpen(false)
	}

	return (
		<div className="relative">
			<Button
				type="button"
				variant="ghost"
				className="flex items-center gap-1.5 px-2 py-1.5 rounded-md transition-colors"
				onClick={() => !disabled && setIsOpen(!isOpen)}
				disabled={disabled}
			>
				<svg
				xmlns="http://www.w3.org/2000/svg"
				width="24"
				height="24"
				fill="none"
				viewBox="0 0 24 24"
				>
<<<<<<< HEAD
					<title>Model Selector</title>
					<g clipPath="url(#clip0_4418_9868)">
						<path
							d="M12.92 2.25984L19.43 5.76984C20.19 6.17984 20.19 7.34984 19.43 7.75984L12.92 11.2698C12.34 11.5798 11.66 11.5798 11.08 11.2698L4.57 7.75984C3.81 7.34984 3.81 6.17984 4.57 5.76984L11.08 2.25984C11.66 1.94984 12.34 1.94984 12.92 2.25984Z"
							stroke="currentColor"
							strokeWidth="1.5"
							strokeLinecap="round"
							strokeLinejoin="round"
						/>
						<path
							d="M3.61 10.1297L9.66 13.1597C10.41 13.5397 10.89 14.3097 10.89 15.1497V20.8697C10.89 21.6997 10.02 22.2297 9.28 21.8597L3.23 18.8297C2.48 18.4497 2 17.6797 2 16.8397V11.1197C2 10.2897 2.87 9.75968 3.61 10.1297Z"
							stroke="currentColor"
							strokeWidth="1.5"
							strokeLinecap="round"
							strokeLinejoin="round"
						/>
						<path
							d="M20.39 10.1297L14.34 13.1597C13.59 13.5397 13.11 14.3097 13.11 15.1497V20.8697C13.11 21.6997 13.98 22.2297 14.72 21.8597L20.77 18.8297C21.52 18.4497 22 17.6797 22 16.8397V11.1197C22 10.2897 21.13 9.75968 20.39 10.1297Z"
							stroke="currentColor"
							strokeWidth="1.5"
							strokeLinecap="round"
							strokeLinejoin="round"
						/>
					</g>
					<defs>
						<clipPath id="clip0_4418_9868">
							<rect width="24" height="24" fill="white" />
						</clipPath>
					</defs>
=======
				<g
					stroke="currentColor"
					strokeLinecap="round"
					strokeLinejoin="round"
					strokeWidth="1.5"
					clipPath="url(#clip0_4418_9868)"
				>
					<path d="m12.92 2.26 6.51 3.51c.76.41.76 1.58 0 1.99l-6.51 3.51c-.58.31-1.26.31-1.84 0L4.57 7.76c-.76-.41-.76-1.58 0-1.99l6.51-3.51c.58-.31 1.26-.31 1.84 0M3.61 10.13l6.05 3.03c.75.38 1.23 1.15 1.23 1.99v5.72c0 .83-.87 1.36-1.61.99l-6.05-3.03A2.24 2.24 0 0 1 2 16.84v-5.72c0-.83.87-1.36 1.61-.99M20.39 10.13l-6.05 3.03c-.75.38-1.23 1.15-1.23 1.99v5.72c0 .83.87 1.36 1.61.99l6.05-3.03c.75-.38 1.23-1.15 1.23-1.99v-5.72c0-.83-.87-1.36-1.61-.99"></path>
				</g>
				<defs>
					<clipPath id="clip0_4418_9868">
					<path fill="#fff" d="M0 0h24v24H0z"></path>
					</clipPath>
				</defs>
>>>>>>> 1ea4af83
				</svg>
				<span className="text-xs font-medium max-w-32 truncate">
					{currentModel.name}
				</span>
				<motion.div
					animate={{ rotate: isOpen ? 180 : 0 }}
					transition={{ duration: 0.25 }}
				>
					<ChevronDown className="h-3 w-3" />
				</motion.div>
			</Button>

			{isOpen && (
				<>
					<button
						type="button"
						className="fixed inset-0 z-40"
						onClick={() => setIsOpen(false)}
						onKeyDown={(e) => e.key === "Escape" && setIsOpen(false)}
						aria-label="Close model selector"
					/>

					<div className="absolute top-full left-0 mt-1 w-64 bg-background/95 backdrop-blur-xl border border-border rounded-md shadow-xl z-50 overflow-hidden space-y-1">
						<div className="p-1.5 space-y-1">
							{models.map((model) => (
								<button
									key={model.id}
									type="button"
									className={`flex items-center p-1 px-2 rounded-md transition-colors cursor-pointer w-full text-left ${
										selectedModel === model.id
											? "bg-accent"
											: "hover:bg-accent/50"
									}`}
									onClick={() => handleModelSelect(model.id)}
									onKeyDown={(e) =>
										e.key === "Enter" && handleModelSelect(model.id)
									}
								>
									<div className="flex-1 min-w-0">
										<div className="text-sm font-medium text-foreground">
											{model.name}
										</div>
										<div className="text-xs text-muted-foreground truncate">
											{model.description}
										</div>
									</div>
								</button>
							))}
						</div>
					</div>
				</>
			)}
		</div>
	)
}<|MERGE_RESOLUTION|>--- conflicted
+++ resolved
@@ -61,37 +61,6 @@
 				fill="none"
 				viewBox="0 0 24 24"
 				>
-<<<<<<< HEAD
-					<title>Model Selector</title>
-					<g clipPath="url(#clip0_4418_9868)">
-						<path
-							d="M12.92 2.25984L19.43 5.76984C20.19 6.17984 20.19 7.34984 19.43 7.75984L12.92 11.2698C12.34 11.5798 11.66 11.5798 11.08 11.2698L4.57 7.75984C3.81 7.34984 3.81 6.17984 4.57 5.76984L11.08 2.25984C11.66 1.94984 12.34 1.94984 12.92 2.25984Z"
-							stroke="currentColor"
-							strokeWidth="1.5"
-							strokeLinecap="round"
-							strokeLinejoin="round"
-						/>
-						<path
-							d="M3.61 10.1297L9.66 13.1597C10.41 13.5397 10.89 14.3097 10.89 15.1497V20.8697C10.89 21.6997 10.02 22.2297 9.28 21.8597L3.23 18.8297C2.48 18.4497 2 17.6797 2 16.8397V11.1197C2 10.2897 2.87 9.75968 3.61 10.1297Z"
-							stroke="currentColor"
-							strokeWidth="1.5"
-							strokeLinecap="round"
-							strokeLinejoin="round"
-						/>
-						<path
-							d="M20.39 10.1297L14.34 13.1597C13.59 13.5397 13.11 14.3097 13.11 15.1497V20.8697C13.11 21.6997 13.98 22.2297 14.72 21.8597L20.77 18.8297C21.52 18.4497 22 17.6797 22 16.8397V11.1197C22 10.2897 21.13 9.75968 20.39 10.1297Z"
-							stroke="currentColor"
-							strokeWidth="1.5"
-							strokeLinecap="round"
-							strokeLinejoin="round"
-						/>
-					</g>
-					<defs>
-						<clipPath id="clip0_4418_9868">
-							<rect width="24" height="24" fill="white" />
-						</clipPath>
-					</defs>
-=======
 				<g
 					stroke="currentColor"
 					strokeLinecap="round"
@@ -106,7 +75,6 @@
 					<path fill="#fff" d="M0 0h24v24H0z"></path>
 					</clipPath>
 				</defs>
->>>>>>> 1ea4af83
 				</svg>
 				<span className="text-xs font-medium max-w-32 truncate">
 					{currentModel.name}
