--- conflicted
+++ resolved
@@ -320,17 +320,22 @@
   );
 }
 
-<<<<<<< HEAD
 export function MemorySelectedItem({
   id,
   title,
   url,
+  type,
   image,
   onRemove,
 }: StoredContent & { onRemove: () => void }) {
   return (
     <div className="hover:bg-rgray-4 focus-within-bg-rgray-4 flex w-full items-center justify-start gap-2 rounded-md p-1 px-2 text-sm [&:hover>[data-icon]]:block [&:hover>img]:hidden">
-      <img src={image ?? "/icons/logo_without_bg.png"} className="h-5 w-5" />
+      <img
+        src={
+          type === "note" ? "/note.svg" : image ?? "/icons/logo_without_bg.png"
+        }
+        className="h-5 w-5"
+      />
       <button
         onClick={onRemove}
         data-icon
@@ -339,20 +344,9 @@
         <X className="h-5 w-5 scale-90" />
       </button>
       <span>{title}</span>
-      <span className="ml-auto block opacity-50">{cleanUrl(url)}</span>
+      <span className="ml-auto block opacity-50">
+        {type === "note" ? "Note" : cleanUrl(url)}
+      </span>
     </div>
   );
-=======
-export function MemorySelectedItem({ id, title, url, type, image, onRemove }: StoredContent & { onRemove: () => void; }) {
-	return (
-		<div className="flex justify-start gap-2 p-1 px-2 w-full items-center text-sm rounded-md hover:bg-rgray-4 focus-within-bg-rgray-4 [&:hover>[data-icon]]:block [&:hover>img]:hidden">
-			<img src={type === 'note'? '/note.svg' : image ?? "/icons/logo_without_bg.png"} className="h-5 w-5" />
-			<button onClick={onRemove} data-icon className="w-5 h-5 p-0 m-0 hidden focus-visible:outline-none">
-				<X className="w-5 h-5 scale-90" />
-			</button>
-			<span>{title}</span>
-			<span className="ml-auto block opacity-50">{type ==='note' ? 'Note' : cleanUrl(url)}</span>
-		</div>
-	)
->>>>>>> ba472464
 }