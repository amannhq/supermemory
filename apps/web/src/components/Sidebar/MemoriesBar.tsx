--- conflicted
+++ resolved
@@ -207,11 +207,18 @@
       <button data-space-text className="focus-visible:outline-none">
         {name}
       </button>
-<<<<<<< HEAD
 
       <div className="flex h-24 w-24 items-center justify-center">
         {type === "page" ? (
-          <img className="h-16 w-16" id={id.toString()} src={image!} />
+          <img
+            className="h-16 w-16"
+            id={id.toString()}
+            src={image!}
+            onError={(e) => {
+              (e.target as HTMLImageElement).src =
+                "/icons/white_without_bg.png";
+            }}
+          />
         ) : type === "note" ? (
           <div className="bg-rgray-4 flex items-center justify-center rounded-md p-2 shadow-md">
             <Text className="h-10 w-10" />
@@ -222,29 +229,6 @@
       </div>
     </div>
   );
-=======
-			
-			<div className="w-24 h-24 flex justify-center items-center">
-				{type === "page" ? (
-					<img
-						className="h-16 w-16"
-						id={id.toString()}
-						src={image!}
-						onError={(e) => {
-							(e.target as HTMLImageElement).src = "/icons/white_without_bg.png"
-						}}
-					/>
-				): type === "note" ? (
-					<div className="shadow-md rounded-md bg-rgray-4 p-2 flex justify-center items-center">
-						<Text className="w-10 h-10" />
-					</div>
-				) : (
-					<></>
-				)}
-			</div>
-		</div>
-	)
->>>>>>> 560363bf
 }
 
 export function SpaceItem({
@@ -424,27 +408,15 @@
             <Edit3 className="mr-2 h-4 w-4" strokeWidth={1.5} />
             Edit
           </DropdownMenuItem>
-<<<<<<< HEAD
           <DialogTrigger asChild>
             <DropdownMenuItem
               onClick={onDelete}
               className="focus:bg-red-100 focus:text-red-400 dark:focus:bg-red-100/10"
             >
               <Trash2 className="mr-2 h-4 w-4" strokeWidth={1.5} />
-              Move to Trash
+              Delete
             </DropdownMenuItem>
           </DialogTrigger>
-=======
-					<DialogTrigger asChild>
-						<DropdownMenuItem
-							onClick={onDelete}
-							className="focus:bg-red-100 focus:text-red-400 dark:focus:bg-red-100/10"
-						>
-							<Trash2 className="mr-2 h-4 w-4" strokeWidth={1.5} />
-							Delete
-						</DropdownMenuItem>
-					</DialogTrigger>
->>>>>>> 560363bf
         </DropdownMenuContent>
       </DropdownMenu>
       <DialogContent>
