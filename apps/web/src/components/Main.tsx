"use client";
import { useCallback, useEffect, useRef, useState } from "react";
import { FilterCombobox } from "./Sidebar/FilterCombobox";
import { Textarea2 } from "./ui/textarea";
import { ArrowRight } from "lucide-react";
import { MemoryDrawer } from "./MemoryDrawer";
import useViewport from "@/hooks/useViewport";
import { motion } from "framer-motion";
import { cn } from "@/lib/utils";
import SearchResults from "./SearchResults";
import { ChatHistory } from "../../types/memory";
import { ChatMessage } from "./ChatMessage";
import { useSession } from "next-auth/react";

function supportsDVH() {
  try {
    return CSS.supports("height: 100dvh");
  } catch {
    return false;
  }
}

export default function Main({ sidebarOpen }: { sidebarOpen: boolean }) {
  return <Chat sidebarOpen={sidebarOpen} />;

  const [hide, setHide] = useState(false);
  const [value, setValue] = useState("");
  const { width } = useViewport();
  const [searchResults, setSearchResults] = useState<string[]>([]);
  const [isAiLoading, setIsAiLoading] = useState(false);

  const { data: session } = useSession();

  // Variable to keep track of the chat history in this session
  const [chatHistory, setChatHistory] = useState<ChatHistory[]>([]);

  // TEMPORARY solution: Basically this is to just keep track of the sources used for each chat message
  // Not a great solution
  const [chatTextSourceDict, setChatTextSourceDict] = useState<
    Record<string, string>
  >({});

  // helper function to append a new msg
  const appendToChatHistory = useCallback(
    (role: "user" | "model", content: string) => {
      setChatHistory((prev) => [
        ...prev,
        {
          role,
          parts: [{ text: content }],
        },
      ]);
    },
    [],
  );

  // This is the streamed AI response we get from the server.
<<<<<<< HEAD
  const [aiResponse, setAIResponse] = useState('');

  const [toBeParsed, setToBeParsed] = useState('');
=======
  const [aiResponse, setAIResponse] = useState("");

  const [toBeParsed, setToBeParsed] = useState("");
>>>>>>> 2e88eee5

  const textArea = useRef<HTMLTextAreaElement>(null);
  const main = useRef<HTMLDivElement>(null);

  useEffect(() => {
    function onResize() {
      if (!main.current || !window.visualViewport) return;
      if (
        window.visualViewport.height < window.innerHeight + 20 &&
        window.visualViewport.height > window.innerHeight - 20
      ) {
        setHide(false);
        window.scrollTo(0, 0);
      } else {
        setHide(true);
        window.scrollTo(0, document.body.scrollHeight);
      }
    }

    window.visualViewport?.addEventListener("resize", onResize);
    return () => {
      window.visualViewport?.removeEventListener("resize", onResize);
    };
  }, []);

  const handleStreamData = (newChunk: string) => {
    // Append the new chunk to the existing data to be parsed
    setToBeParsed((prev) => prev + newChunk);
  };

  useEffect(() => {
    // Define a function to try parsing the accumulated data
    const tryParseAccumulatedData = () => {
      // Attempt to parse the "toBeParsed" state as JSON
      try {
        // Split the accumulated data by the known delimiter "\n\n"
        const parts = toBeParsed.split("\n\n");
        let remainingData = "";

        // Process each part to extract JSON objects
        parts.forEach((part, index) => {
          try {
            const parsedPart = JSON.parse(part.replace("data: ", "")); // Try to parse the part as JSON

            // If the part is the last one and couldn't be parsed, keep it to  accumulate more data
            if (index === parts.length - 1 && !parsedPart) {
              remainingData = part;
            } else if (parsedPart && parsedPart.response) {
              // If the part is parsable and has the "response" field, update the AI response state
              // setAIResponse((prev) => prev + parsedPart.response);
              // appendToChatHistory('model', parsedPart.response);

              // Append to chat history in this way:
              // If the last message was from the model, append to that message
              // Otherwise, Start a new message from the model and append to that
              if (
                chatHistory.length > 0 &&
                chatHistory[chatHistory.length - 1].role === 'model'
              ) {
                setChatHistory((prev: any) => {
                  const lastMessage = prev[prev.length - 1];
                  const newParts = [
                    ...lastMessage.parts,
                    { text: parsedPart.response },
                  ];
                  return [
                    ...prev.slice(0, prev.length - 1),
                    { ...lastMessage, parts: newParts },
                  ];
                });
              } else {
                setChatHistory((prev) => [
                  ...prev,
                  {
                    role: 'model',
                    parts: [{ text: parsedPart.response }],
                  },
                ]);
              }
            }
          } catch (error) {
            // If parsing fails and it's not the last part, it's a malformed JSON
            if (index !== parts.length - 1) {
              console.error("Malformed JSON part: ", part);
            } else {
              // If it's the last part, it may be incomplete, so keep it
              remainingData = part;
            }
          }
        });

        // Update the toBeParsed state to only contain the unparsed remainder
        if (remainingData !== toBeParsed) {
          setToBeParsed(remainingData);
        }
      } catch (error) {
        console.error("Error parsing accumulated data: ", error);
      }
    };

    // Call the parsing function if there's data to be parsed
    if (toBeParsed) {
      tryParseAccumulatedData();
    }
  }, [toBeParsed]);

  const getSearchResults = async (e: React.FormEvent<HTMLFormElement>) => {
    e.preventDefault();
    setIsAiLoading(true);

    appendToChatHistory('user', value);

    const sourcesResponse = await fetch(
      `/api/chat?sourcesOnly=true&q=${value}`,
      {
        method: 'POST',
        body: JSON.stringify({
          chatHistory,
        }),
      },
    );

    const sourcesInJson = (await sourcesResponse.json()) as {
      ids: string[];
    };

    setSearchResults(sourcesInJson.ids);

    // TODO: PASS THE `SPACE` TO THE API
    const response = await fetch(`/api/chat?q=${value}`, {
      method: 'POST',
      body: JSON.stringify({
        chatHistory,
      }),
    });

    if (response.status !== 200) {
      setIsAiLoading(false);
      return;
    }

    if (response.body) {
      let reader = response.body.getReader();
      let decoder = new TextDecoder("utf-8");
      let result = "";

      // @ts-ignore
      reader.read().then(function processText({ done, value }) {
        if (done) {
          setIsAiLoading(false);
          setToBeParsed('');
          return;
        }

        handleStreamData(decoder.decode(value));

        return reader.read().then(processText);
      });
    }
  };

  return (
    <main
      data-sidebar-open={sidebarOpen}
      ref={main}
      className={cn(
        "sidebar flex w-full flex-col items-end justify-center gap-5 px-5 pt-5 transition-[padding-left,padding-top,padding-right] delay-200 duration-200 md:items-center md:gap-10 md:px-72 [&[data-sidebar-open='true']]:pr-10 [&[data-sidebar-open='true']]:delay-0 md:[&[data-sidebar-open='true']]:pl-[calc(2.5rem+30vw)]",
        hide ? "" : "main-hidden",
      )}
    >
      <div className="flex w-full flex-col">
        {chatHistory.map((chat, index) => (
          <ChatMessage
            key={index}
<<<<<<< HEAD
            message={chat.parts.map((part) => part.text).join('')}
            user={chat.role === 'model' ? 'ai' : session?.user!}
=======
            message={chat.parts[0].text}
            user={chat.role === "model" ? "ai" : session?.user!}
>>>>>>> 2e88eee5
          />
        ))}
      </div>
      <h1 className="text-rgray-11 mt-auto w-full text-center text-3xl md:mt-0">
        Ask your Second brain
      </h1>

      <Textarea2
        ref={textArea}
        className="mt-auto h-max max-h-[30em] min-h-[3em] resize-y flex-row items-start justify-center overflow-auto py-5 md:mt-0 md:h-[20vh] md:resize-none md:flex-col md:items-center md:justify-center md:p-2 md:pb-2 md:pt-2"
        textAreaProps={{
          placeholder: "Ask your SuperMemory...",
          className:
            "h-auto overflow-auto md:h-full md:resize-none text-lg py-0 px-2 md:py-0 md:p-5 resize-y text-rgray-11 w-full min-h-[1em]",
          value,
          autoFocus: true,
          onChange: (e) => setValue(e.target.value),
        }}
      >
        <div className="text-rgray-11/70 flex h-full w-fit items-center justify-center pl-0 md:w-full md:p-2">
          <FilterCombobox className="hidden md:flex" />
          <button
            type="submit"
            disabled={value.trim().length < 1}
            className="text-rgray-11/70 bg-rgray-3 focus-visible:ring-rgray-8 hover:bg-rgray-4 mt-auto flex items-center justify-center rounded-full p-2 ring-2 ring-transparent focus-visible:outline-none disabled:cursor-not-allowed disabled:opacity-50 md:ml-auto md:mt-0"
          >
            <ArrowRight className="h-5 w-5" />
          </button>
        </div>
      </Textarea2>
      {/* {searchResults && (
        <SearchResults aiResponse={aiResponse} sources={searchResults} />
      )} */}
      {width <= 768 && <MemoryDrawer hide={hide} />}
    </main>
  );
}

export function Chat({ sidebarOpen }: { sidebarOpen: boolean }) {
  const [value, setValue] = useState("");

  return (
    <main
      data-sidebar-open={sidebarOpen}
      className={cn(
        "sidebar flex w-full flex-col items-end justify-center gap-5 px-5 pt-5 transition-[padding-left,padding-top,padding-right] delay-200 duration-200 md:items-center md:gap-10 md:px-72 [&[data-sidebar-open='true']]:pr-10 [&[data-sidebar-open='true']]:delay-0 md:[&[data-sidebar-open='true']]:pl-[calc(2.5rem+30vw)]",
      )}
    >
      <Textarea2
        // ref={textArea}
        className="mt-auto h-max max-h-[30em] min-h-[3em] resize-y flex-row items-start justify-center overflow-auto py-5 md:mt-0 md:h-[20vh] md:resize-none md:flex-col md:items-center md:justify-center md:p-2 md:pb-2 md:pt-2"
        textAreaProps={{
          placeholder: "Ask your SuperMemory...",
          className:
            "h-auto overflow-auto md:h-full md:resize-none text-lg py-0 px-2 md:py-0 md:p-5 resize-y text-rgray-11 w-full min-h-[1em]",
          value,
          autoFocus: true,
          onChange: (e) => setValue(e.target.value),
        }}
      >
        <div className="text-rgray-11/70 flex h-full w-fit items-center justify-center pl-0 md:w-full md:p-2">
          <FilterCombobox className="hidden md:flex" />
          <button
            type="submit"
            disabled={value.trim().length < 1}
            className="text-rgray-11/70 bg-rgray-3 focus-visible:ring-rgray-8 hover:bg-rgray-4 mt-auto flex items-center justify-center rounded-full p-2 ring-2 ring-transparent focus-visible:outline-none disabled:cursor-not-allowed disabled:opacity-50 md:ml-auto md:mt-0"
          >
            <ArrowRight className="h-5 w-5" />
          </button>
        </div>
      </Textarea2>
    </main>
  );
}<|MERGE_RESOLUTION|>--- conflicted
+++ resolved
@@ -1,30 +1,30 @@
-"use client";
-import { useCallback, useEffect, useRef, useState } from "react";
-import { FilterCombobox } from "./Sidebar/FilterCombobox";
-import { Textarea2 } from "./ui/textarea";
-import { ArrowRight } from "lucide-react";
-import { MemoryDrawer } from "./MemoryDrawer";
-import useViewport from "@/hooks/useViewport";
-import { motion } from "framer-motion";
-import { cn } from "@/lib/utils";
-import SearchResults from "./SearchResults";
-import { ChatHistory } from "../../types/memory";
-import { ChatMessage } from "./ChatMessage";
-import { useSession } from "next-auth/react";
+'use client';
+import { useCallback, useEffect, useRef, useState } from 'react';
+import { FilterCombobox } from './Sidebar/FilterCombobox';
+import { Textarea2 } from './ui/textarea';
+import { ArrowRight } from 'lucide-react';
+import { MemoryDrawer } from './MemoryDrawer';
+import useViewport from '@/hooks/useViewport';
+import { motion } from 'framer-motion';
+import { cn } from '@/lib/utils';
+import SearchResults from './SearchResults';
+import { ChatHistory } from '../../types/memory';
+import { ChatMessage } from './ChatMessage';
+import { useSession } from 'next-auth/react';
 
 function supportsDVH() {
   try {
-    return CSS.supports("height: 100dvh");
+    return CSS.supports('height: 100dvh');
   } catch {
     return false;
   }
 }
 
 export default function Main({ sidebarOpen }: { sidebarOpen: boolean }) {
-  return <Chat sidebarOpen={sidebarOpen} />;
+  // return <Chat sidebarOpen={sidebarOpen} />;
 
   const [hide, setHide] = useState(false);
-  const [value, setValue] = useState("");
+  const [value, setValue] = useState('');
   const { width } = useViewport();
   const [searchResults, setSearchResults] = useState<string[]>([]);
   const [isAiLoading, setIsAiLoading] = useState(false);
@@ -42,7 +42,7 @@
 
   // helper function to append a new msg
   const appendToChatHistory = useCallback(
-    (role: "user" | "model", content: string) => {
+    (role: 'user' | 'model', content: string) => {
       setChatHistory((prev) => [
         ...prev,
         {
@@ -55,15 +55,9 @@
   );
 
   // This is the streamed AI response we get from the server.
-<<<<<<< HEAD
   const [aiResponse, setAIResponse] = useState('');
 
   const [toBeParsed, setToBeParsed] = useState('');
-=======
-  const [aiResponse, setAIResponse] = useState("");
-
-  const [toBeParsed, setToBeParsed] = useState("");
->>>>>>> 2e88eee5
 
   const textArea = useRef<HTMLTextAreaElement>(null);
   const main = useRef<HTMLDivElement>(null);
@@ -83,9 +77,9 @@
       }
     }
 
-    window.visualViewport?.addEventListener("resize", onResize);
+    window.visualViewport?.addEventListener('resize', onResize);
     return () => {
-      window.visualViewport?.removeEventListener("resize", onResize);
+      window.visualViewport?.removeEventListener('resize', onResize);
     };
   }, []);
 
@@ -100,13 +94,13 @@
       // Attempt to parse the "toBeParsed" state as JSON
       try {
         // Split the accumulated data by the known delimiter "\n\n"
-        const parts = toBeParsed.split("\n\n");
-        let remainingData = "";
+        const parts = toBeParsed.split('\n\n');
+        let remainingData = '';
 
         // Process each part to extract JSON objects
         parts.forEach((part, index) => {
           try {
-            const parsedPart = JSON.parse(part.replace("data: ", "")); // Try to parse the part as JSON
+            const parsedPart = JSON.parse(part.replace('data: ', '')); // Try to parse the part as JSON
 
             // If the part is the last one and couldn't be parsed, keep it to  accumulate more data
             if (index === parts.length - 1 && !parsedPart) {
@@ -147,7 +141,7 @@
           } catch (error) {
             // If parsing fails and it's not the last part, it's a malformed JSON
             if (index !== parts.length - 1) {
-              console.error("Malformed JSON part: ", part);
+              console.error('Malformed JSON part: ', part);
             } else {
               // If it's the last part, it may be incomplete, so keep it
               remainingData = part;
@@ -160,7 +154,7 @@
           setToBeParsed(remainingData);
         }
       } catch (error) {
-        console.error("Error parsing accumulated data: ", error);
+        console.error('Error parsing accumulated data: ', error);
       }
     };
 
@@ -207,8 +201,8 @@
 
     if (response.body) {
       let reader = response.body.getReader();
-      let decoder = new TextDecoder("utf-8");
-      let result = "";
+      let decoder = new TextDecoder('utf-8');
+      let result = '';
 
       // @ts-ignore
       reader.read().then(function processText({ done, value }) {
@@ -231,20 +225,15 @@
       ref={main}
       className={cn(
         "sidebar flex w-full flex-col items-end justify-center gap-5 px-5 pt-5 transition-[padding-left,padding-top,padding-right] delay-200 duration-200 md:items-center md:gap-10 md:px-72 [&[data-sidebar-open='true']]:pr-10 [&[data-sidebar-open='true']]:delay-0 md:[&[data-sidebar-open='true']]:pl-[calc(2.5rem+30vw)]",
-        hide ? "" : "main-hidden",
+        hide ? '' : 'main-hidden',
       )}
     >
       <div className="flex w-full flex-col">
         {chatHistory.map((chat, index) => (
           <ChatMessage
             key={index}
-<<<<<<< HEAD
             message={chat.parts.map((part) => part.text).join('')}
             user={chat.role === 'model' ? 'ai' : session?.user!}
-=======
-            message={chat.parts[0].text}
-            user={chat.role === "model" ? "ai" : session?.user!}
->>>>>>> 2e88eee5
           />
         ))}
       </div>
@@ -256,9 +245,9 @@
         ref={textArea}
         className="mt-auto h-max max-h-[30em] min-h-[3em] resize-y flex-row items-start justify-center overflow-auto py-5 md:mt-0 md:h-[20vh] md:resize-none md:flex-col md:items-center md:justify-center md:p-2 md:pb-2 md:pt-2"
         textAreaProps={{
-          placeholder: "Ask your SuperMemory...",
+          placeholder: 'Ask your SuperMemory...',
           className:
-            "h-auto overflow-auto md:h-full md:resize-none text-lg py-0 px-2 md:py-0 md:p-5 resize-y text-rgray-11 w-full min-h-[1em]",
+            'h-auto overflow-auto md:h-full md:resize-none text-lg py-0 px-2 md:py-0 md:p-5 resize-y text-rgray-11 w-full min-h-[1em]',
           value,
           autoFocus: true,
           onChange: (e) => setValue(e.target.value),
@@ -284,7 +273,7 @@
 }
 
 export function Chat({ sidebarOpen }: { sidebarOpen: boolean }) {
-  const [value, setValue] = useState("");
+  const [value, setValue] = useState('');
 
   return (
     <main
@@ -297,9 +286,9 @@
         // ref={textArea}
         className="mt-auto h-max max-h-[30em] min-h-[3em] resize-y flex-row items-start justify-center overflow-auto py-5 md:mt-0 md:h-[20vh] md:resize-none md:flex-col md:items-center md:justify-center md:p-2 md:pb-2 md:pt-2"
         textAreaProps={{
-          placeholder: "Ask your SuperMemory...",
+          placeholder: 'Ask your SuperMemory...',
           className:
-            "h-auto overflow-auto md:h-full md:resize-none text-lg py-0 px-2 md:py-0 md:p-5 resize-y text-rgray-11 w-full min-h-[1em]",
+            'h-auto overflow-auto md:h-full md:resize-none text-lg py-0 px-2 md:py-0 md:p-5 resize-y text-rgray-11 w-full min-h-[1em]',
           value,
           autoFocus: true,
           onChange: (e) => setValue(e.target.value),
