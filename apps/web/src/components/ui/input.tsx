import * as React from "react";

import { cn } from "@/lib/utils";

export interface InputProps
  extends React.InputHTMLAttributes<HTMLInputElement> {}

const Input = React.forwardRef<HTMLInputElement, InputProps>(
  ({ className, type, ...props }, ref) => {
    return (
      <input
        type={type}
        className={cn(
<<<<<<< HEAD
          "border-rgray-6 text-rgray-12 ring-offset-rgray-2 placeholder:text-rgray-11 focus-visible:ring-rgray-7 flex h-10 w-full rounded-md border bg-transparent px-3 py-2 text-sm transition file:border-0 file:bg-transparent file:text-sm file:font-medium focus-visible:outline-none focus-visible:ring-2 focus-visible:ring-offset-2 disabled:cursor-not-allowed disabled:opacity-50 ",
=======
          "border-rgray-6 text-rgray-11 placeholder:text-rgray-11 focus-visible:ring-rgray-7 flex h-10 w-full rounded-md border bg-transparent px-3 py-2 text-sm transition file:border-0 file:bg-transparent file:text-sm file:font-medium focus-visible:outline-none focus-visible:ring-2 disabled:cursor-not-allowed disabled:opacity-50 ",
>>>>>>> 3b07a9ec
          className,
        )}
        ref={ref}
        {...props}
      />
    );
  },
);
<<<<<<< HEAD
Input.displayName = "Input";

export { Input };
=======

export interface InputWithIconProps
  extends React.InputHTMLAttributes<HTMLInputElement> {
  icon: React.ReactNode;
}

const InputWithIcon = React.forwardRef<HTMLInputElement, InputWithIconProps>(
  ({ className, type, icon, ...props }, ref) => {
    return (
      <div
        className={cn(
          "border-rgray-6 text-rgray-11 focus-within:ring-rgray-7 flex h-10 w-full items-center justify-center gap-2 rounded-md border bg-transparent px-3 py-2 text-sm transition focus-within:outline-none focus-within:ring-2 ",
          className,
        )}
      >
        {icon}
        <input
          type={type}
          className={
            "placeholder:text-rgray-11/50 w-full bg-transparent file:border-0 file:bg-transparent file:text-sm file:font-medium focus-visible:outline-none disabled:cursor-not-allowed disabled:opacity-50"
          }
          ref={ref}
          {...props}
        />
      </div>
    );
  },
);
InputWithIcon.displayName = "Input";

export { Input, InputWithIcon };
>>>>>>> 3b07a9ec
<|MERGE_RESOLUTION|>--- conflicted
+++ resolved
@@ -11,11 +11,7 @@
       <input
         type={type}
         className={cn(
-<<<<<<< HEAD
-          "border-rgray-6 text-rgray-12 ring-offset-rgray-2 placeholder:text-rgray-11 focus-visible:ring-rgray-7 flex h-10 w-full rounded-md border bg-transparent px-3 py-2 text-sm transition file:border-0 file:bg-transparent file:text-sm file:font-medium focus-visible:outline-none focus-visible:ring-2 focus-visible:ring-offset-2 disabled:cursor-not-allowed disabled:opacity-50 ",
-=======
           "border-rgray-6 text-rgray-11 placeholder:text-rgray-11 focus-visible:ring-rgray-7 flex h-10 w-full rounded-md border bg-transparent px-3 py-2 text-sm transition file:border-0 file:bg-transparent file:text-sm file:font-medium focus-visible:outline-none focus-visible:ring-2 disabled:cursor-not-allowed disabled:opacity-50 ",
->>>>>>> 3b07a9ec
           className,
         )}
         ref={ref}
@@ -24,11 +20,6 @@
     );
   },
 );
-<<<<<<< HEAD
-Input.displayName = "Input";
-
-export { Input };
-=======
 
 export interface InputWithIconProps
   extends React.InputHTMLAttributes<HTMLInputElement> {
@@ -59,5 +50,4 @@
 );
 InputWithIcon.displayName = "Input";
 
-export { Input, InputWithIcon };
->>>>>>> 3b07a9ec
+export { Input, InputWithIcon };