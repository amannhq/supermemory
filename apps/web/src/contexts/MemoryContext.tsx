--- conflicted
+++ resolved
@@ -1,18 +1,17 @@
 "use client";
 import React, { useCallback } from "react";
-<<<<<<< HEAD
-import { CollectedSpaces } from "../../types/memory";
 import {
   ChachedSpaceContent,
   StoredContent,
   storedContent,
   StoredSpace,
 } from "@/server/db/schema";
-import { addMemory, searchMemoriesAndSpaces } from "@/actions/db";
-=======
-import { ChachedSpaceContent, StoredContent, storedContent, StoredSpace } from "@/server/db/schema";
-import { addMemory, searchMemoriesAndSpaces, addSpace, fetchContentForSpace } from "@/actions/db";
->>>>>>> 2b926ba6
+import {
+  addMemory,
+  searchMemoriesAndSpaces,
+  addSpace,
+  fetchContentForSpace,
+} from "@/actions/db";
 import { User } from "next-auth";
 
 export type SearchResult = {
@@ -26,25 +25,15 @@
   spaces: StoredSpace[];
   deleteSpace: (id: number) => Promise<void>;
   freeMemories: StoredContent[];
-<<<<<<< HEAD
-  addSpace: (space: StoredSpace) => Promise<void>;
-  addMemory: (
-    memory: typeof storedContent.$inferInsert,
-    spaces?: number[],
-  ) => Promise<void>;
-  cachedMemories: ChachedSpaceContent[];
-  search: (query: string) => Promise<SearchResult[]>;
-=======
   addSpace: typeof addSpace;
   addMemory: typeof addMemory;
   cachedMemories: ChachedSpaceContent[];
-	search: typeof searchMemoriesAndSpaces;
->>>>>>> 2b926ba6
+  search: typeof searchMemoriesAndSpaces;
 }>({
   spaces: [],
   freeMemories: [],
-  addMemory: (() => {}) as unknown as (typeof addMemory),
-  addSpace: (async () => {}) as unknown as (typeof addSpace),
+  addMemory: (() => {}) as unknown as typeof addMemory,
+  addSpace: (async () => {}) as unknown as typeof addSpace,
   deleteSpace: async () => {},
   cachedMemories: [],
   search: async () => [],
@@ -54,13 +43,8 @@
   {
     spaces: StoredSpace[];
     freeMemories: StoredContent[];
-<<<<<<< HEAD
     cachedMemories: ChachedSpaceContent[];
     user: User;
-=======
-		cachedMemories: ChachedSpaceContent[];
-		user: User;
->>>>>>> 2b926ba6
   } & React.PropsWithChildren
 > = ({
   children,
@@ -73,91 +57,62 @@
   const [freeMemories, setFreeMemories] =
     React.useState<StoredContent[]>(initialFreeMemories);
 
-<<<<<<< HEAD
   const [cachedMemories, setCachedMemories] = React.useState<
     ChachedSpaceContent[]
   >(initialCachedMemories);
-
-  const addSpace = async (space: StoredSpace) => {
-    setSpaces((prev) => [...prev, space]);
-  };
 
   const deleteSpace = async (id: number) => {
     setSpaces((prev) => prev.filter((s) => s.id !== id));
   };
 
-  const search = async (query: string) => {
-    if (!user.id) {
-      throw new Error("user id is not define");
-    }
-    const data = await searchMemoriesAndSpaces(user.id, query);
-    return data as SearchResult[];
-  };
-=======
-  const [cachedMemories, setCachedMemories] = React.useState<ChachedSpaceContent[]>(
-    initialCachedMemories
-  );
-	
-	const deleteSpace = async (id: number) => {
-		setSpaces((prev) => prev.filter((s) => s.id !== id));
-	}
-	
   // const fetchMemories = useCallback(async (query: string) => {
   //   const response = await fetch(`/api/memories?${query}`);
   // }, []);
 
-	
-	const _addSpace: typeof addSpace = async (...params) => {
-		const { space: addedSpace, addedMemories } = (await addSpace(...params))!;
+  const _addSpace: typeof addSpace = async (...params) => {
+    const { space: addedSpace, addedMemories } = (await addSpace(...params))!;
 
-		setSpaces(prev => [...prev, addedSpace])
-		const cachedMemories = (await fetchContentForSpace(addedSpace.id, {
-			offset: 0,
-			limit: 3
-		})).map(m => ({ ...m, space: addedSpace.id }))
+    setSpaces((prev) => [...prev, addedSpace]);
+    const cachedMemories = (
+      await fetchContentForSpace(addedSpace.id, {
+        offset: 0,
+        limit: 3,
+      })
+    ).map((m) => ({ ...m, space: addedSpace.id }));
 
-		setCachedMemories(prev => [...prev, ...cachedMemories])
+    setCachedMemories((prev) => [...prev, ...cachedMemories]);
 
-		return {
-			space: addedSpace, addedMemories
-		}
-	}
->>>>>>> 2b926ba6
+    return {
+      space: addedSpace,
+      addedMemories,
+    };
+  };
 
-	const _addMemory: typeof addMemory = async (...params) => {
-		const { memory: addedMemory, addedToSpaces } = (await addMemory(...params))!;
+  const _addMemory: typeof addMemory = async (...params) => {
+    const { memory: addedMemory, addedToSpaces } = (await addMemory(
+      ...params,
+    ))!;
 
-		addedToSpaces.length > 0 ? setCachedMemories(prev => [
-			...prev,
-			...addedToSpaces.map(s => ({
-				...addedMemory,
-				space: s.spaceId
-			}))
-		]) : setFreeMemories(prev => [...prev, addedMemory])
+    addedToSpaces.length > 0
+      ? setCachedMemories((prev) => [
+          ...prev,
+          ...addedToSpaces.map((s) => ({
+            ...addedMemory,
+            space: s.spaceId,
+          })),
+        ])
+      : setFreeMemories((prev) => [...prev, addedMemory]);
 
-<<<<<<< HEAD
-  const _addMemory = async (
-    memory: typeof storedContent.$inferInsert,
-    spaces: number[] = [],
-  ) => {
-    const content = await addMemory(memory, spaces);
+    return {
+      memory: addedMemory,
+      addedToSpaces,
+    };
   };
-=======
-		return {
-			memory: addedMemory,
-			addedToSpaces
-		}
-	}
->>>>>>> 2b926ba6
 
   return (
     <MemoryContext.Provider
       value={{
-<<<<<<< HEAD
-        search,
-=======
-				search: searchMemoriesAndSpaces,
->>>>>>> 2b926ba6
+        search: searchMemoriesAndSpaces,
         spaces,
         addSpace: _addSpace,
         deleteSpace,
