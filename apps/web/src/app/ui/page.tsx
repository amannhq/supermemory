--- conflicted
+++ resolved
@@ -1,17 +1,18 @@
-import { MemoryProvider } from "@/contexts/MemoryContext";
-import Content from "./content";
+import Main from "@/components/Main";
+import Sidebar from "@/components/Sidebar/index";
+import { cookies } from "next/headers";
 
 export default function Home() {
+  const selectedItem = cookies().get("selectedItem")?.value;
+  const setSelectedItem = async (selectedItem: string | null) => {
+    "use server";
+    cookies().set("selectedItem", selectedItem!);
+  };
+
   return (
-<<<<<<< HEAD
-    <MemoryProvider spaces={[]}>
-      <Content />
-    </MemoryProvider>
-=======
     <div className="flex w-screen">
       {/* <Sidebar selectChange={setSelectedItem} spaces={spaces} /> */}
       <Main sidebarOpen={selectedItem !== null} />
     </div>
->>>>>>> 2fce74c5
   );
 }